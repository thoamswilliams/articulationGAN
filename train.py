--- conflicted
+++ resolved
@@ -128,7 +128,6 @@
         default=5000,
         help='Epochs'
     )
-    #physical model seems to expect this
     parser.add_argument(
         '--slice_len',
         type=int,
@@ -201,17 +200,6 @@
 
     # Parameters
     device = torch.device("cuda" if torch.cuda.is_available() else "cpu")
-<<<<<<< HEAD
-    #original model from Alan
-    # synthesis_checkpoint_path = "/global/scratch/users/thomaslu/articulationGAN/articulatory_checkpoints/mocha_train_lcdx0pmf8nema_mocha2w_hifi_lcdx0pm/best_mel_ckpt.pkl"
-    # synthesis_config_path = "/global/scratch/users/thomaslu/articulationGAN/articulatory_checkpoints/mocha_train_lcdx0pmf8nema_mocha2w_hifi_lcdx0pm/config.yml"
-    #new model 
-    # synthesis_checkpoint_path = "/global/scratch/users/thomaslu/articulationGAN/mngu0_fema2w/best_mel_ckpt.pkl"
-    # synthesis_config_path = "/global/scratch/users/thomaslu/articulationGAN/mngu0_fema2w/config.yml"
-    synthesis_checkpoint_path = "/global/scratch/users/thomaslu/articulationGAN/wu_weights/best_mel_ckpt.pkl"
-    synthesis_config_path = "/global/scratch/users/thomaslu/articulationGAN/wu_weights/config.yml"
-    
-=======
     if args.num_channels == 12:
         synthesis_checkpoint_path = args.emadir + "/mngu0_fema2w_12ch/best_mel_ckpt.pkl"
         synthesis_config_path = args.emadir + "/mngu0_fema2w_12ch/config.yml"
@@ -219,7 +207,6 @@
         synthesis_checkpoint_path = args.emadir + "/mngu0_fema2w_13ch/best_mel_ckpt.pkl"
         synthesis_config_path = args.emadir + "/mngu0_fema2w_13ch/config.yml"
 
->>>>>>> 4a711991
     with open(synthesis_config_path) as f:
         synthesis_config = yaml.load(f, Loader=yaml.Loader)
     datadir = args.datadir
@@ -247,16 +234,10 @@
         drop_last=True
     )
 
-    num_ch = 12
+
     def make_new():
-<<<<<<< HEAD
-        #set nch according to the physical model, need to make into a CLI arg
-        G = WaveGANGenerator(nch=num_ch, kernel_len=3, padding_len=1, use_batchnorm=False).to(device).train()
-
-=======
         padding_len = (int)((args.kernel_len - 1)/2)
         G = WaveGANGenerator(nch=args.num_channels, kernel_len=args.kernel_len, padding_len=padding_len, use_batchnorm=False).to(device).train()
->>>>>>> 4a711991
         EMA = load_model(synthesis_checkpoint_path, synthesis_config)
         EMA.remove_weight_norm()
         EMA = EMA.eval().to(device)
@@ -269,21 +250,12 @@
         Q, optimizer_Q, criterion_Q = (None, None, None)
         if train_Q:
             Q = WaveGANQNetwork(slice_len=SLICE_LEN, num_categ=NUM_CATEG).to(device).train()
-<<<<<<< HEAD
-            optimizer_Q = optim.RMSprop(it.chain(G.parameters(), Q.parameters()), lr=LEARNING_RATE)
-
-            if args.fiw:
-                criterion_Q = torch.nn.BCEWithLogitsLoss()
-            elif args.ciw:
-                criterion_Q = lambda inpt, target: torch.nn.CrossEntropyLoss()(inpt, target.max(dim=1)[1])
-=======
         if args.fiw:
             optimizer_Q = optim.RMSprop(it.chain(G.parameters(), Q.parameters()), lr=LEARNING_RATE)
             criterion_Q = torch.nn.BCEWithLogitsLoss()
         elif args.ciw:
             optimizer_Q = optim.RMSprop(it.chain(G.parameters(), Q.parameters()), lr=LEARNING_RATE)
             criterion_Q = lambda inpt, target: torch.nn.CrossEntropyLoss()(inpt, target.max(dim=1)[1])
->>>>>>> 4a711991
 
         return G, D, EMA, optimizer_G, optimizer_D, Q, optimizer_Q, criterion_Q
 
@@ -372,10 +344,7 @@
                     z = torch.cat((c, _z), dim=1)
                 else:
                     z = _z
-<<<<<<< HEAD
-=======
                 
->>>>>>> 4a711991
                 articul_out = G(z)
                 G_z = synthesize(EMA, articul_out.permute(0, 2, 1), synthesis_config)
 
@@ -395,20 +364,6 @@
                 optimizer_G.step()
             step += 1
 
-<<<<<<< HEAD
-            
-        #log sample articulator outputs and audio samples
-        for i in range(3):
-            audio = G_z[i,0,:]
-            writer.add_audio(f'Audio/sample{i}', audio, step, sample_rate = 16000)
-        
-        articul_np = articul_out.cpu().detach().numpy()
-        for i in range(num_ch):
-            articul = articul_np[0,i,:]
-            fig, ax = plt.subplots()
-            ax.plot(range(len(articul)), articul)
-            writer.add_figure(f"Articul/articul{i}", fig, step)
-=======
         if args.log_audio:
             for i in range(3):
                 audio = G_z[i,0,:]
@@ -420,7 +375,6 @@
                 fig, ax = plt.subplots()
                 ax.plot(range(len(articul)), articul)
                 writer.add_figure(f"Articul/articul{i}", fig, step)
->>>>>>> 4a711991
 
         if not epoch % SAVE_INT:
             torch.save(G.state_dict(), os.path.join(logdir, f'epoch{epoch}_step{step}_G.pt'))
